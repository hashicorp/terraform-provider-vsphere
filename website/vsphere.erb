<% wrap_layout :inner do %>
  <% content_for :sidebar do %>
    <div class="docs-sidebar hidden-print affix-top" role="complementary">
      <ul class="nav docs-sidenav">
        <li<%= sidebar_current("docs-home") %>>
          <a href="/docs/providers/index.html">All Providers</a>
        </li>

        <li<%= sidebar_current("docs-vsphere-index") %>>
          <a href="/docs/providers/vsphere/index.html">VMware vSphere Provider</a>
        </li>

        <li<%= sidebar_current("docs-vsphere-resource") %>>
          <a href="#">Resources</a>
          <ul class="nav nav-visible">
            <li<%= sidebar_current("docs-vsphere-resource-virtual-machine") %>>
              <a href="/docs/providers/vsphere/r/virtual_machine.html">vsphere_virtual_machine</a>
            </li>
            <li<%= sidebar_current("docs-vsphere-resource-folder") %>>
              <a href="/docs/providers/vsphere/r/folder.html">vsphere_folder</a>
            </li>
            <li<%= sidebar_current("docs-vsphere-resource-file") %>>
              <a href="/docs/providers/vsphere/r/file.html">vsphere_file</a>
            </li>
            <li<%= sidebar_current("docs-vsphere-resource-virtual-disk") %>>
              <a href="/docs/providers/vsphere/r/virtual_disk.html">vsphere_virtual_disk</a>
            </li>
<<<<<<< HEAD
             <li<%= sidebar_current("docs-vsphere-resource-license") %>>
              <a href="/docs/providers/vsphere/r/license.html">vsphere_license</a>
=======
            <li<%= sidebar_current("docs-vsphere-resource-datacenter") %>>
              <a href="/docs/providers/vsphere/r/datacenter.html">vsphere_datacenter</a>
>>>>>>> f895a87a
            </li>
          </ul>
        </li>
      </ul>
    </div>
  <% end %>

  <%= yield %>
<% end %><|MERGE_RESOLUTION|>--- conflicted
+++ resolved
@@ -25,13 +25,11 @@
             <li<%= sidebar_current("docs-vsphere-resource-virtual-disk") %>>
               <a href="/docs/providers/vsphere/r/virtual_disk.html">vsphere_virtual_disk</a>
             </li>
-<<<<<<< HEAD
-             <li<%= sidebar_current("docs-vsphere-resource-license") %>>
+            <li<%= sidebar_current("docs-vsphere-resource-license") %>>
               <a href="/docs/providers/vsphere/r/license.html">vsphere_license</a>
-=======
+            </li>
             <li<%= sidebar_current("docs-vsphere-resource-datacenter") %>>
               <a href="/docs/providers/vsphere/r/datacenter.html">vsphere_datacenter</a>
->>>>>>> f895a87a
             </li>
           </ul>
         </li>

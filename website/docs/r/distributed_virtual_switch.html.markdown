---
subcategory: "Networking"
layout: "vsphere"
page_title: "VMware vSphere: vsphere_distributed_virtual_switch"
sidebar_current: "docs-vsphere-resource-networking-distributed-virtual-switch"
description: |-
  Provides a vSphere Distributed Switch resource. This can be used to create
  and manage the vSphere Distributed Switch resources in vCenter Server.
---

# vsphere_distributed_virtual_switch

The `vsphere_distributed_virtual_switch` resource can be used to manage vSphere
Distributed Switches (VDS).

An essential component of a distributed, scalable vSphere infrastructure, the
VDS provides centralized management and monitoring of the networking
configuration for all the hosts that are associated with the switch.
In addition to adding distributed port groups
(see the [`vsphere_distributed_port_group`][distributed-port-group] resource)
that can be used as networks for virtual machines, a VDS can be configured to
perform advanced high availability, traffic shaping, network monitoring, etc.

For an overview on vSphere networking concepts, see
[this page][ref-vsphere-net-concepts].

For more information on the VDS, see [this page][ref-vsphere-vds].

[distributed-port-group]: /docs/providers/vsphere/r/distributed_port_group.html
[ref-vsphere-net-concepts]: https://docs.vmware.com/en/VMware-vSphere/7.0/com.vmware.vsphere.networking.doc/GUID-2B11DBB8-CB3C-4AFF-8885-EFEA0FC562F4.html
[ref-vsphere-vds]: https://docs.vmware.com/en/VMware-vSphere/7.0/com.vmware.vsphere.networking.doc/GUID-375B45C7-684C-4C51-BA3C-70E48DFABF04.html

~> **NOTE:** This resource requires vCenter Server and is not available on
direct ESXi host connections.

## Example Usage

The following example below demonstrates a "standard" example of configuring a
VDS in a 3-node vSphere datacenter named `dc1`, across 4 NICs with two being
used as active, and two being used as passive. Note that the NIC failover order
propagates to any port groups configured on this VDS and can be overridden.

```hcl
variable "esxi_hosts" {
  default = [
    "esxi-01.example.com",
    "esxi-02.example.com",
    "esxi-03.example.com",
  ]
}

variable "network_interfaces" {
  default = [
    "vmnic0",
    "vmnic1",
    "vmnic2",
    "vmnic3",
  ]
}

data "vsphere_datacenter" "datacenter" {
  name = "dc-01"
}

data "vsphere_host" "host" {
  count         = length(var.esxi_hosts)
  name          = var.esxi_hosts[count.index]
  datacenter_id = data.vsphere_datacenter.datacenter.id
}

resource "vsphere_distributed_virtual_switch" "vds" {
  name          = "vds-01"
  datacenter_id = data.vsphere_datacenter.datacenter.id

  uplinks         = ["uplink1", "uplink2", "uplink3", "uplink4"]
  active_uplinks  = ["uplink1", "uplink2"]
  standby_uplinks = ["uplink3", "uplink4"]

  host {
    host_system_id = data.vsphere_host.host.0.id
    devices        = ["${var.network_interfaces}"]
  }

  host {
    host_system_id = data.vsphere_host.host.1.id
    devices        = ["${var.network_interfaces}"]
  }

  host {
<<<<<<< HEAD
    host_system_id = "${data.vsphere_host.host.2.id}"
=======
    host_system_id = data.vsphere_host.host.2.id
    devices        = ["${var.network_interfaces}"]
>>>>>>> 47bfb045
  }
}
```

### Uplink name and count control

The following abridged example below demonstrates how you can manage the number
of uplinks, and the name of the uplinks via the `uplinks` parameter.

Note that if you change the uplink naming and count after creating the VDS, you
may need to explicitly specify `active_uplinks` and `standby_uplinks` as these
values are saved to Terraform state after creation, regardless of being
specified in config, and will drift if not modified, causing errors.

```hcl
resource "vsphere_distributed_virtual_switch" "vds" {
  name          = "vds-01"
  datacenter_id = data.vsphere_datacenter.datacenter.id

  uplinks         = ["uplink1", "uplink2"]
  active_uplinks  = ["uplink1"]
  standby_uplinks = ["uplink2"]
}
```

~> **NOTE:** The default uplink names when a VDS is created are `uplink1`
through to `uplink4`, however this default is not guaranteed to be stable and
you are encouraged to set your own.

## Argument Reference

The following arguments are supported:

- `name` - (Required) The name of the VDS.
- `datacenter_id` - (Required) The ID of the datacenter where the VDS will be
   created. Forces a new resource if changed.
- `folder` - (Optional) The folder in which to create the VDS.
   Forces a new resource if changed.
- `description` - (Optional) A detailed description for the VDS.
- `contact_name` - (Optional) The name of the person who is responsible for the
  VDS.
- `contact_detail` - (Optional) The detailed contact information for the person
  who is responsible for the VDS.
- `ipv4_address` - (Optional) An IPv4 address to identify the switch. This is
  mostly useful when used with the [Netflow arguments](#netflow-arguments).
- `lacp_api_version` - (Optional) The Link Aggregation Control Protocol group
  version to use with the VDS. Possible values are `singleLag` and
  `multipleLag`.
- `link_discovery_operation` - (Optional) Whether to `advertise` or `listen`
  for link discovery traffic.
- `link_discovery_protocol` - (Optional) The discovery protocol type. Valid
  types are `cdp` and `lldp`.
- `max_mtu` - (Optional) The maximum transmission unit (MTU) for the VDS.
- `multicast_filtering_mode` - (Optional) The multicast filtering mode to use
  with the VDS. Can be one of `legacyFiltering` or `snooping`.
- `version` - (Optional) - The version of the VDS. BY default, a VDS is created
  at the latest version supported by the vSphere version if not specified.
  A VDS can be upgraded to a newer version, but can not be downgraded.
- `tags` - (Optional) The IDs of any tags to attach to this resource. See
  [here][docs-applying-tags] for a reference on how to apply tags.

[docs-applying-tags]: /docs/providers/vsphere/r/tag.html#using-tags-in-a-supported-resource

~> **NOTE:** Tagging support requires vCenter Server 6.0 or higher.

- `custom_attributes` - (Optional) Map of custom attribute ids to attribute
  value strings to set for VDS. See [here][docs-setting-custom-attributes]
  for a reference on how to set values for custom attributes.

[docs-setting-custom-attributes]: /docs/providers/vsphere/r/custom_attribute.html#using-custom-attributes-in-a-supported-resource

~> **NOTE:** Custom attributes are unsupported on direct ESXi host connections
and requires vCenter Server.

### Uplink arguments

- `uplinks` - (Optional) A list of strings that uniquely identifies the names
  of the uplinks on the VDS across hosts. The number of items in this list
  controls the number of uplinks that exist on the VDS, in addition to the
  names. See [here](#uplink-name-and-count-control) for an example on how to
  use this option.

### Host management arguments

- `host` - (Optional) Use the `host` block to declare a host specification. The
  options are:
<<<<<<< HEAD
 * `host_system_id` - (Required) The host system ID of the host to add to the
   DVS.
 * `devices` - (Optional) The list of NIC devices to map to uplinks on the DVS,
   added in order they are specified.
=======
- `host_system_id` - (Required) The host system ID of the host to add to the
  VDS.
- `devices` - (Required) The list of NIC devices to map to uplinks on the VDS,
  added in order they are specified.
>>>>>>> 47bfb045

### Private VLAN mapping arguments

- `ignore_other_pvlan_mappings` - (Optional) Whether to ignore existing PVLAN
  mappings not managed by this resource. Defaults to false.
- `pvlan_mapping` - (Optional) Use the `pvlan_mapping` block to declare a
  private VLAN mapping. The options are:
- `primary_vlan_id` - (Required) The primary VLAN ID. The VLAN IDs of 0 and
  4095 are reserved and cannot be used in this property.
- `secondary_vlan_id` - (Required) The secondary VLAN ID. The VLAN IDs of 0
  and 4095 are reserved and cannot be used in this property.
- `pvlan_type` - (Required) The private VLAN type. Valid values are
  promiscuous, community and isolated.

### Netflow arguments

The following options control settings that you can use to configure Netflow on
the VDS:

- `netflow_active_flow_timeout` - (Optional) The number of seconds after which
  active flows are forced to be exported to the collector. Allowed range is
  `60` to `3600`. Default: `60`.
- `netflow_collector_ip_address` - (Optional) IP address for the Netflow
  collector, using IPv4 or IPv6. IPv6 is supported in VDS version 6.0 or later.
  Must be set before Netflow can be enabled.
- `netflow_collector_port` - (Optional) Port for the Netflow collector. This
  must be set before Netflow can be enabled.
- `netflow_idle_flow_timeout` - (Optional) The number of seconds after which
  idle flows are forced to be exported to the collector. Allowed range is `10`
  to `600`. Default: `15`.
- `netflow_internal_flows_only` - (Optional) Whether to limit analysis to
  traffic that has both source and destination served by the same host.
  Default: `false`.
- `netflow_observation_domain_id` - (Optional) The observation domain ID for
  the Netflow collector.
- `netflow_sampling_rate` - (Optional) The ratio of total number of packets to
  the number of packets analyzed. The default is `0`, which indicates that the
  VDS should analyze all packets. The maximum value is `1000`, which
  indicates an analysis rate of 0.001%.

### Network I/O control arguments

The following arguments manage network I/O control. Network I/O control (also
known as network resource control) can be used to set up advanced traffic
shaping for the VDS, allowing control of various classes of traffic in a
fashion similar to how resource pools work for virtual machines. Configuration
of network I/O control is also a requirement for the use of network resource
pools, if their use is so desired.

#### General network I/O control arguments

- `network_resource_control_enabled` - (Optional) Set to `true` to enable
  network I/O control. Default: `false`.
- `network_resource_control_version` - (Optional) The version of network I/O
  control to use. Can be one of `version2` or `version3`. Default: `version2`.

#### Network I/O control traffic classes

There are currently 9 traffic classes that can be used for network I/O
control - they are below.

Each of these classes has 4 options that can be tuned that are discussed in the
next section.

<table>
<tr><th>Type</th><th>Class Name</th></tr>
<tr><td>Fault Tolerance (FT) Traffic</td><td>`faulttolerance`</td></tr>
<tr><td>vSphere Replication (VR) Traffic</td><td>`hbr`</td></tr>
<tr><td>iSCSI Traffic</td><td>`iscsi`</td></tr>
<tr><td>Management Traffic</td><td>`management`</td></tr>
<tr><td>NFS Traffic</td><td>`nfs`</td></tr>
<tr><td>vSphere Data Protection</td><td>`vdp`</td></tr>
<tr><td>Virtual Machine Traffic</td><td>`virtualmachine`</td></tr>
<tr><td>vMotion Traffic</td><td>`vmotion`</td></tr>
<tr><td>VSAN Traffic</td><td>`vsan`</td></tr>
</table>

#### Traffic class resource options

There are 4 traffic resource options for each class, prefixed with the name of
the traffic classes seen above.

For example, to set the traffic class resource options for virtual machine
traffic, see the example below:

```hcl
resource "vsphere_distributed_virtual_switch" "vds" {
  # ... other configuration ...
  virtualmachine_share_level      = "custom"
  virtualmachine_share_count      = 150
  virtualmachine_maximum_mbit     = 200
  virtualmachine_reservation_mbit = 20
}
```

The options are:

- `share_level` - (Optional) A pre-defined share level that can be assigned to
  this resource class. Can be one of `low`, `normal`, `high`, or `custom`.
- `share_count` - (Optional) The number of shares for a custom level. This is
  ignored if `share_level` is not `custom`.
- `maximum_mbit` - (Optional) The maximum amount of bandwidth allowed for this
  traffic class in Mbits/sec.
- `reservation_mbit` - (Optional) The guaranteed amount of bandwidth for this
  traffic class in Mbits/sec.

### Default port group policy arguments

The following arguments are shared with the
[`vsphere_distributed_port_group`][distributed-port-group] resource. Setting
them here defines a default policy here that will be inherited by other port
groups on this VDS that do not have these values otherwise overridden. Not
defining these options in a VDS will infer defaults that can be seen in the
Terraform state after the initial apply.

Of particular note to a VDS are the [HA policy options](#ha-policy-options),
which is where the `active_uplinks` and `standby_uplinks` options are
controlled, allowing the ability to create a NIC failover policy that applies
to the entire VDS and all port groups within it that do not override the policy.

#### VLAN options

The following options control the VLAN behavior of the port groups the port
policy applies to. One of these 3 options may be set:

- `vlan` - (Optional) The member VLAN for the ports this policy applies to. A
  value of `0` means no VLAN.
- `vlan_range` - (Optional) Used to denote VLAN trunking. Use the `min_vlan`
  and `max_vlan` sub-arguments to define the tagged VLAN range. Multiple
  `vlan_range` definitions are allowed, but they must not overlap. Example
  below:

```hcl
resource "vsphere_distributed_virtual_switch" "vds" {
  # ... other configuration ...
  vlan_range {
    min_vlan = 100
    max_vlan = 199
  }
  vlan_range {
    min_vlan = 300
    max_vlan = 399
  }
}
```

- `port_private_secondary_vlan_id` - (Optional) Used to define a secondary VLAN
  ID when using private VLANs.

#### HA policy options

The following options control HA policy for ports that this policy applies to:

- `active_uplinks` - (Optional) A list of active uplinks to be used in load
  balancing. These uplinks need to match the definitions in the
  [`uplinks`](#uplinks) VDS argument. See
  [here](#uplink-name-and-count-control) for more details.
- `standby_uplinks` - (Optional) A list of standby uplinks to be used in
  failover. These uplinks need to match the definitions in the
  [`uplinks`](#uplinks) VDS argument. See
  [here](#uplink-name-and-count-control) for more details.
- `check_beacon` - (Optional) Enables beacon probing as an additional measure
  to detect NIC failure.

~> **NOTE:** VMware recommends using a minimum of 3 NICs when using beacon
probing.

- `failback` - (Optional) If `true`, the teaming policy will re-activate failed
  uplinks higher in precedence when they come back up.
- `notify_switches` - (Optional) If `true`, the teaming policy will notify the
  broadcast network of an uplink failover, triggering cache updates.
- `teaming_policy` - (Optional) The uplink teaming policy. Can be one of
  `loadbalance_ip`, `loadbalance_srcmac`, `loadbalance_srcid`,
  `failover_explicit`, or `loadbalance_loadbased`.

#### LACP options

The following options allow the use of LACP for NIC teaming for ports that this
policy applies to.

~> **NOTE:** These options are ignored for non-uplink port groups and hence are
only useful at the VDS level.

- `lacp_enabled` - (Optional) Enables LACP for the ports that this policy
  applies to.
- `lacp_mode` - (Optional) The LACP mode. Can be one of `active` or `passive`.

#### Security options

The following options control security settings for the ports that this policy
applies to:

- `allow_forged_transmits` - (Optional) Controls whether or not a virtual
  network adapter is allowed to send network traffic with a different MAC
  address than that of its own.
- `allow_mac_changes` - (Optional) Controls whether or not the Media Access
  Control (MAC) address can be changed.
- `allow_promiscuous` - (Optional) Enable promiscuous mode on the network. This
  flag indicates whether or not all traffic is seen on a given port.

#### Traffic shaping options

The following options control traffic shaping settings for the ports that this
policy applies to:

- `ingress_shaping_enabled` - (Optional) `true` if the traffic shaper is
  enabled on the port for ingress traffic.
- `ingress_shaping_average_bandwidth` - (Optional) The average bandwidth in
  bits per second if ingress traffic shaping is enabled on the port.
- `ingress_shaping_peak_bandwidth` - (Optional) The peak bandwidth during
  bursts in bits per second if ingress traffic shaping is enabled on the port.
- `ingress_shaping_burst_size` - (Optional) The maximum burst size allowed in
  bytes if ingress traffic shaping is enabled on the port.
- `egress_shaping_enabled` - (Optional) `true` if the traffic shaper is enabled
  on the port for egress traffic.
- `egress_shaping_average_bandwidth` - (Optional) The average bandwidth in bits
  per second if egress traffic shaping is enabled on the port.
- `egress_shaping_peak_bandwidth` - (Optional) The peak bandwidth during bursts
  in bits per second if egress traffic shaping is enabled on the port.
- `egress_shaping_burst_size` - (Optional) The maximum burst size allowed in
  bytes if egress traffic shaping is enabled on the port.

#### Miscellaneous options

The following are some general options that also affect ports that this policy
applies to:

- `block_all_ports` - (Optional) Shuts down all ports in the port groups that
  this policy applies to, effectively blocking all network access to connected
  virtual devices.
- `netflow_enabled` - (Optional) Enables Netflow on all ports that this policy
  applies to.
- `tx_uplink` - (Optional) Forward all traffic transmitted by ports for which
  this policy applies to its VDS uplinks.
- `directpath_gen2_allowed` - (Optional) Allow VMDirectPath Gen2 for the ports
  for which this policy applies to.

## Attribute Reference

The following attributes are exported:

- `id`: The UUID of the created VDS.
- `config_version`: The current version of the VDS configuration, incremented
  by subsequent updates to the VDS.

## Importing

An existing VDS can be [imported][docs-import] into this resource via the path
to the VDS, via the following command:

[docs-import]: https://www.terraform.io/docs/import/index.html

```
terraform import vsphere_distributed_virtual_switch.vds /dc-01/network/vds-01
```

The above would import the VDS named `vds-01` that is located in the `dc-01`
datacenter.<|MERGE_RESOLUTION|>--- conflicted
+++ resolved
@@ -87,12 +87,8 @@
   }
 
   host {
-<<<<<<< HEAD
-    host_system_id = "${data.vsphere_host.host.2.id}"
-=======
     host_system_id = data.vsphere_host.host.2.id
     devices        = ["${var.network_interfaces}"]
->>>>>>> 47bfb045
   }
 }
 ```
@@ -179,17 +175,10 @@
 
 - `host` - (Optional) Use the `host` block to declare a host specification. The
   options are:
-<<<<<<< HEAD
- * `host_system_id` - (Required) The host system ID of the host to add to the
-   DVS.
- * `devices` - (Optional) The list of NIC devices to map to uplinks on the DVS,
-   added in order they are specified.
-=======
 - `host_system_id` - (Required) The host system ID of the host to add to the
   VDS.
 - `devices` - (Required) The list of NIC devices to map to uplinks on the VDS,
   added in order they are specified.
->>>>>>> 47bfb045
 
 ### Private VLAN mapping arguments
 

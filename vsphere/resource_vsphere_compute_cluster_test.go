--- conflicted
+++ resolved
@@ -304,26 +304,40 @@
 	})
 }
 
-<<<<<<< HEAD
+func TestAccResourceVSphereComputeCluster_vsanEsaEnabled(t *testing.T) {
+	resource.Test(t, resource.TestCase{
+		PreCheck: func() {
+			RunSweepers()
+			testAccPreCheck(t)
+			testAccResourceVSphereComputeClusterPreCheck(t)
+			testAccResourceVSphereComputeClusterVSANEsaPreCheck(t)
+		},
+		Providers:    testAccProviders,
+		CheckDestroy: testAccResourceVSphereComputeClusterCheckExists(false),
+		Steps: []resource.TestStep{
+			{
+				Config: testAccResourceVSphereComputeClusterConfigVSANEsaEnabled(),
+				Check: resource.ComposeTestCheckFunc(
+					testAccResourceVSphereComputeClusterCheckExists(true),
+					resource.TestCheckResourceAttr("vsphere_compute_cluster.compute_cluster", "vsan_enabled", "true"),
+					resource.TestCheckResourceAttr("vsphere_compute_cluster.compute_cluster", "vsan_esa_enabled", "true"),
+				),
+			},
+		},
+	})
+}
+
 func TestAccResourceVSphereComputeCluster_vsanStretchedCluster(t *testing.T) {
-=======
-func TestAccResourceVSphereComputeCluster_vsanEsaEnabled(t *testing.T) {
->>>>>>> 5e66f7bb
-	resource.Test(t, resource.TestCase{
-		PreCheck: func() {
-			RunSweepers()
-			testAccPreCheck(t)
-			testAccResourceVSphereComputeClusterPreCheck(t)
-<<<<<<< HEAD
-=======
-			testAccResourceVSphereComputeClusterVSANEsaPreCheck(t)
->>>>>>> 5e66f7bb
-		},
-		Providers:    testAccProviders,
-		CheckDestroy: testAccResourceVSphereComputeClusterCheckExists(false),
-		Steps: []resource.TestStep{
-			{
-<<<<<<< HEAD
+	resource.Test(t, resource.TestCase{
+		PreCheck: func() {
+			RunSweepers()
+			testAccPreCheck(t)
+			testAccResourceVSphereComputeClusterPreCheck(t)
+		},
+		Providers:    testAccProviders,
+		CheckDestroy: testAccResourceVSphereComputeClusterCheckExists(false),
+		Steps: []resource.TestStep{
+			{
 				Config: testAccResourceVSphereComputeClusterStretchedClusterEnabled(),
 				Check: resource.ComposeTestCheckFunc(
 					testAccResourceVSphereComputeClusterCheckExists(true),
@@ -351,13 +365,6 @@
 				Config: testAccResourceVSphereComputeClusterStretchedClusterDisabled(),
 				Check: resource.ComposeTestCheckFunc(
 					testAccResourceVSphereComputeClusterCheckExists(true),
-=======
-				Config: testAccResourceVSphereComputeClusterConfigVSANEsaEnabled(),
-				Check: resource.ComposeTestCheckFunc(
-					testAccResourceVSphereComputeClusterCheckExists(true),
-					resource.TestCheckResourceAttr("vsphere_compute_cluster.compute_cluster", "vsan_enabled", "true"),
-					resource.TestCheckResourceAttr("vsphere_compute_cluster.compute_cluster", "vsan_esa_enabled", "true"),
->>>>>>> 5e66f7bb
 				),
 			},
 		},
@@ -1056,18 +1063,37 @@
 	)
 }
 
-<<<<<<< HEAD
-func testAccResourceVSphereComputeClusterStretchedClusterEnabled() string {
-=======
 func testAccResourceVSphereComputeClusterConfigVSANEsaEnabled() string {
->>>>>>> 5e66f7bb
 	return fmt.Sprintf(`
 %s
 
 resource "vsphere_compute_cluster" "compute_cluster" {
   name                        = "testacc-compute-cluster"
   datacenter_id               = data.vsphere_datacenter.rootdc1.id
-<<<<<<< HEAD
+  host_system_ids             = [data.vsphere_host.roothost3.id, data.vsphere_host.roothost4.id]
+
+  vsan_enabled = true
+  vsan_esa_enabled = true
+  vsan_unmap_enabled = true
+  force_evacuate_on_destroy = true
+}
+
+`,
+		testhelper.CombineConfigs(
+			testhelper.ConfigDataRootDC1(),
+			testhelper.ConfigDataRootHost3(),
+			testhelper.ConfigDataRootHost4(),
+		),
+	)
+}
+
+func testAccResourceVSphereComputeClusterStretchedClusterEnabled() string {
+	return fmt.Sprintf(`
+%s
+
+resource "vsphere_compute_cluster" "compute_cluster" {
+  name                        = "testacc-compute-cluster"
+  datacenter_id               = data.vsphere_datacenter.rootdc1.id
   host_system_ids             = [data.vsphere_host.roothost1.id, data.vsphere_host.roothost2.id]
 
   vsan_enabled = true
@@ -1076,20 +1102,12 @@
     secondary_fault_domain_host_ids = [data.vsphere_host.roothost2.id]
     witness_node = data.vsphere_host.roothost3.id
   }
-=======
-  host_system_ids             = [data.vsphere_host.roothost3.id, data.vsphere_host.roothost4.id]
-
-  vsan_enabled = true
-  vsan_esa_enabled = true
-  vsan_unmap_enabled = true
->>>>>>> 5e66f7bb
   force_evacuate_on_destroy = true
 }
 
 `,
 		testhelper.CombineConfigs(
 			testhelper.ConfigDataRootDC1(),
-<<<<<<< HEAD
 			testhelper.ConfigDataRootHost1(),
 			testhelper.ConfigDataRootHost2(),
 			testhelper.ConfigDataRootHost3(),
@@ -1116,10 +1134,6 @@
 			testhelper.ConfigDataRootHost1(),
 			testhelper.ConfigDataRootHost2(),
 			testhelper.ConfigDataRootHost3(),
-=======
-			testhelper.ConfigDataRootHost3(),
-			testhelper.ConfigDataRootHost4(),
->>>>>>> 5e66f7bb
 		),
 	)
 }

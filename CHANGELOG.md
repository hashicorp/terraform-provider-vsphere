--- conflicted
+++ resolved
@@ -1,21 +1,11 @@
 # <!-- markdownlint-disable first-line-h1 no-inline-html -->
 
-<<<<<<< HEAD
-## 2.9.2 (not Released)
-
-BUG FIX:
-
-* `resource/vsphere_compute_cluster_vm_group.go`: Add new code to handle updating existing VM groups. This will need put ran in conjunction with Import.
-([#2260]https://github.com/hashicorp/terraform-provider-vsphere/pull/2260)
-
-=======
 ## 2.9.2 (nNot Released)
 
 BUG FIX:
 * `resource/vsphere_compute_cluster_vm_group`: Updates resource to allow for additional virtual
   machines to be adding or removed from a VM Group. Must be ran in conjunction with and import.
   ([#2260]https://github.com/hashicorp/terraform-provider-vsphere/pull/2260)
->>>>>>> 689410b7
 
 ## 2.9.1 (September 9, 2024)
 

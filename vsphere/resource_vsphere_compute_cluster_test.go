// Copyright (c) HashiCorp, Inc.
// SPDX-License-Identifier: MPL-2.0

package vsphere

import (
	"errors"
	"fmt"
	"os"
	"path"
	"testing"

	"github.com/hashicorp/terraform-plugin-sdk/v2/helper/resource"
	"github.com/hashicorp/terraform-plugin-sdk/v2/terraform"
	"github.com/hashicorp/terraform-provider-vsphere/vsphere/internal/helper/folder"
	"github.com/hashicorp/terraform-provider-vsphere/vsphere/internal/helper/hostsystem"
	"github.com/hashicorp/terraform-provider-vsphere/vsphere/internal/helper/testhelper"
	"github.com/hashicorp/terraform-provider-vsphere/vsphere/internal/helper/viapi"
	"github.com/vmware/govmomi/vim25/types"
)

const (
	testAccResourceVSphereComputeClusterNameStandard = "testacc-compute-cluster"
	testAccResourceVSphereComputeClusterNameRenamed  = "testacc-compute-cluster-renamed"
	testAccResourceVSphereComputeClusterFolder       = "compute-cluster-folder-test"
)

func TestAccResourceVSphereComputeCluster_basic(t *testing.T) {
	resource.Test(t, resource.TestCase{
		PreCheck: func() {
			RunSweepers()
			testAccPreCheck(t)
			testAccResourceVSphereComputeClusterPreCheck(t)
		},
		Providers:    testAccProviders,
		CheckDestroy: testAccResourceVSphereComputeClusterCheckExists(false),
		Steps: []resource.TestStep{
			{
				Config: testAccResourceVSphereComputeClusterConfigBasic(),
				Check: resource.ComposeTestCheckFunc(
					testAccResourceVSphereComputeClusterCheckExists(true),
					testAccResourceVSphereComputeClusterCheckDRSEnabled(false),
				),
			},
			{
				ResourceName:      "vsphere_compute_cluster.compute_cluster",
				ImportState:       true,
				ImportStateVerify: true,
				ImportStateIdFunc: func(s *terraform.State) (string, error) {
					cluster, err := testGetComputeCluster(s, "compute_cluster", resourceVSphereComputeClusterName)
					if err != nil {
						return "", err
					}
					return cluster.InventoryPath, nil
				},
				ImportStateVerifyIgnore: []string{"force_evacuate_on_destroy"},
				Config:                  testAccResourceVSphereComputeClusterConfigBasic(),
				Check: resource.ComposeTestCheckFunc(
					testAccResourceVSphereComputeClusterCheckExists(true),
				),
			},
		},
	})
}

func TestAccResourceVSphereComputeCluster_haAdmissionControlPolicyDisabled(t *testing.T) {
	resource.Test(t, resource.TestCase{
		PreCheck: func() {
			RunSweepers()
			testAccPreCheck(t)
			testAccResourceVSphereComputeClusterPreCheck(t)
		},
		Providers:    testAccProviders,
		CheckDestroy: testAccResourceVSphereComputeClusterCheckExists(false),
		Steps: []resource.TestStep{
			{
				Config: testAccResourceVSphereComputeClusterConfigHAAdmissionControlPolicyDisabled(),
				Check: resource.ComposeTestCheckFunc(
					testAccResourceVSphereComputeClusterCheckExists(true),
					testAccResourceVSphereComputeClusterCheckDRSEnabled(false),
				),
			},
		},
	})
}

func TestAccResourceVSphereComputeCluster_drsHAEnabled(t *testing.T) {
	resource.Test(t, resource.TestCase{
		PreCheck: func() {
			RunSweepers()
			testAccPreCheck(t)
			testAccResourceVSphereComputeClusterPreCheck(t)
		},
		Providers:    testAccProviders,
		CheckDestroy: testAccResourceVSphereComputeClusterCheckExists(false),
		Steps: []resource.TestStep{
			{
				Config: testAccResourceVSphereComputeClusterConfigDRSHABasic(),
				Check: resource.ComposeTestCheckFunc(
					testAccResourceVSphereComputeClusterCheckExists(true),
					testAccResourceVSphereComputeClusterCheckHAEnabled(true),
				),
			},
		},
	})
}

func TestAccResourceVSphereComputeCluster_vsanDedupEnabled(t *testing.T) {
	resource.Test(t, resource.TestCase{
		PreCheck: func() {
			RunSweepers()
			testAccPreCheck(t)
			testAccResourceVSphereComputeClusterPreCheck(t)
		},
		Providers:    testAccProviders,
		CheckDestroy: testAccResourceVSphereComputeClusterCheckExists(false),
		Steps: []resource.TestStep{
			{
				Config: testAccResourceVSphereComputeClusterConfigVSANDedupEnabledCompressEnabled(),
				Check: resource.ComposeTestCheckFunc(
					testAccResourceVSphereComputeClusterCheckExists(true),
					resource.TestCheckResourceAttr("vsphere_compute_cluster.compute_cluster", "vsan_enabled", "true"),
					resource.TestCheckResourceAttr("vsphere_compute_cluster.compute_cluster", "vsan_dedup_enabled", "true"),
					resource.TestCheckResourceAttr("vsphere_compute_cluster.compute_cluster", "vsan_compression_enabled", "true"),
				),
			},
		},
	})
}

func TestAccResourceVSphereComputeCluster_vsanCompressionEnabled(t *testing.T) {
	resource.Test(t, resource.TestCase{
		PreCheck: func() {
			RunSweepers()
			testAccPreCheck(t)
			testAccResourceVSphereComputeClusterPreCheck(t)
		},
		Providers:    testAccProviders,
		CheckDestroy: testAccResourceVSphereComputeClusterCheckExists(false),
		Steps: []resource.TestStep{
			{
				Config: testAccResourceVSphereComputeClusterConfigVSANCompressionEnabledOnly(),
				Check: resource.ComposeTestCheckFunc(
					testAccResourceVSphereComputeClusterCheckExists(true),
					resource.TestCheckResourceAttr("vsphere_compute_cluster.compute_cluster", "vsan_enabled", "true"),
					resource.TestCheckResourceAttr("vsphere_compute_cluster.compute_cluster", "vsan_dedup_enabled", "false"),
					resource.TestCheckResourceAttr("vsphere_compute_cluster.compute_cluster", "vsan_compression_enabled", "true"),
				),
			},
		},
	})
}

func TestAccResourceVSphereComputeCluster_vsanPerfEnabled(t *testing.T) {
	resource.Test(t, resource.TestCase{
		PreCheck: func() {
			RunSweepers()
			testAccPreCheck(t)
			testAccResourceVSphereComputeClusterPreCheck(t)
		},
		Providers:    testAccProviders,
		CheckDestroy: testAccResourceVSphereComputeClusterCheckExists(false),
		Steps: []resource.TestStep{
			{
				Config: testAccResourceVSphereComputeClusterConfigVSANPerfEnabled(),
				Check: resource.ComposeTestCheckFunc(
					testAccResourceVSphereComputeClusterCheckExists(true),
					resource.TestCheckResourceAttr("vsphere_compute_cluster.compute_cluster", "vsan_enabled", "true"),
					resource.TestCheckResourceAttr("vsphere_compute_cluster.compute_cluster", "vsan_performance_enabled", "true"),
				),
			},
		},
	})
}

func TestAccResourceVSphereComputeCluster_vsanPerfVerboseEnabled(t *testing.T) {
	resource.Test(t, resource.TestCase{
		PreCheck: func() {
			RunSweepers()
			testAccPreCheck(t)
			testAccResourceVSphereComputeClusterPreCheck(t)
		},
		Providers:    testAccProviders,
		CheckDestroy: testAccResourceVSphereComputeClusterCheckExists(false),
		Steps: []resource.TestStep{
			{
				Config: testAccResourceVSphereComputeClusterConfigVSANPerfVerboseEnabled(),
				Check: resource.ComposeTestCheckFunc(
					testAccResourceVSphereComputeClusterCheckExists(true),
					resource.TestCheckResourceAttr("vsphere_compute_cluster.compute_cluster", "vsan_enabled", "true"),
					resource.TestCheckResourceAttr("vsphere_compute_cluster.compute_cluster", "vsan_performance_enabled", "true"),
					resource.TestCheckResourceAttr("vsphere_compute_cluster.compute_cluster", "vsan_verbose_mode_enabled", "true"),
				),
			},
		},
	})
}

func TestAccResourceVSphereComputeCluster_vsanPerfVerboseDiagnosticEnabled(t *testing.T) {
	resource.Test(t, resource.TestCase{
		PreCheck: func() {
			RunSweepers()
			testAccPreCheck(t)
			testAccResourceVSphereComputeClusterPreCheck(t)
		},
		Providers:    testAccProviders,
		CheckDestroy: testAccResourceVSphereComputeClusterCheckExists(false),
		Steps: []resource.TestStep{
			{
				Config: testAccResourceVSphereComputeClusterConfigVSANPerfVerboseDiagnosticEnabled(),
				Check: resource.ComposeTestCheckFunc(
					testAccResourceVSphereComputeClusterCheckExists(true),
					resource.TestCheckResourceAttr("vsphere_compute_cluster.compute_cluster", "vsan_enabled", "true"),
					resource.TestCheckResourceAttr("vsphere_compute_cluster.compute_cluster", "vsan_performance_enabled", "true"),
					resource.TestCheckResourceAttr("vsphere_compute_cluster.compute_cluster", "vsan_verbose_mode_enabled", "true"),
					resource.TestCheckResourceAttr("vsphere_compute_cluster.compute_cluster", "vsan_network_diagnostic_mode_enabled", "true"),
				),
			},
		},
	})
}

func TestAccResourceVSphereComputeCluster_vsanUnmapEnabledwithVsanEnabled(t *testing.T) {
	resource.Test(t, resource.TestCase{
		PreCheck: func() {
			RunSweepers()
			testAccPreCheck(t)
			testAccResourceVSphereComputeClusterPreCheck(t)
		},
		Providers:    testAccProviders,
		CheckDestroy: testAccResourceVSphereComputeClusterCheckExists(false),
		Steps: []resource.TestStep{
			{
				Config: testAccResourceVSphereComputeClusterConfigVSANUnmapEnabledwithVsanEnabled(),
				Check: resource.ComposeTestCheckFunc(
					testAccResourceVSphereComputeClusterCheckExists(true),
					resource.TestCheckResourceAttr("vsphere_compute_cluster.compute_cluster", "vsan_enabled", "true"),
					resource.TestCheckResourceAttr("vsphere_compute_cluster.compute_cluster", "vsan_unmap_enabled", "true"),
				),
			},
		},
	})
}

func TestAccResourceVSphereComputeCluster_vsanUnmapDisabledwithVsanDisabled(t *testing.T) {
	resource.Test(t, resource.TestCase{
		PreCheck: func() {
			RunSweepers()
			testAccPreCheck(t)
			testAccResourceVSphereComputeClusterPreCheck(t)
		},
		Providers:    testAccProviders,
		CheckDestroy: testAccResourceVSphereComputeClusterCheckExists(false),
		Steps: []resource.TestStep{
			{
				Config: testAccResourceVSphereComputeClusterConfigVSANUnmapEnabledwithVsanEnabled(),
				Check: resource.ComposeTestCheckFunc(
					testAccResourceVSphereComputeClusterCheckExists(true),
					resource.TestCheckResourceAttr("vsphere_compute_cluster.compute_cluster", "vsan_enabled", "true"),
					resource.TestCheckResourceAttr("vsphere_compute_cluster.compute_cluster", "vsan_unmap_enabled", "true"),
				),
			},
			{
				Config: testAccResourceVSphereComputeClusterConfigVSANUnmapEnabledwithVsanDisabled(),
				Check: resource.ComposeTestCheckFunc(
					testAccResourceVSphereComputeClusterCheckExists(true),
					resource.TestCheckResourceAttr("vsphere_compute_cluster.compute_cluster", "vsan_enabled", "false"),
					resource.TestCheckResourceAttr("vsphere_compute_cluster.compute_cluster", "vsan_unmap_enabled", "true"),
				),
			},
			{
				Config: testAccResourceVSphereComputeClusterConfigVSANUnmapDisabledwithVsanDisabled(),
				Check: resource.ComposeTestCheckFunc(
					testAccResourceVSphereComputeClusterCheckExists(true),
					resource.TestCheckResourceAttr("vsphere_compute_cluster.compute_cluster", "vsan_enabled", "false"),
					resource.TestCheckResourceAttr("vsphere_compute_cluster.compute_cluster", "vsan_unmap_enabled", "false"),
				),
			},
		},
	})
}

func TestAccResourceVSphereComputeCluster_vsanDITEncryption(t *testing.T) {
	resource.Test(t, resource.TestCase{
		PreCheck: func() {
			RunSweepers()
			testAccPreCheck(t)
			testAccResourceVSphereComputeClusterPreCheck(t)
		},
		Providers:    testAccProviders,
		CheckDestroy: testAccResourceVSphereComputeClusterCheckExists(false),
		Steps: []resource.TestStep{
			{

				Config: testAccResourceVSphereComputeClusterConfigVSANDITEncryptionEnabled(),
				Check: resource.ComposeTestCheckFunc(
					testAccResourceVSphereComputeClusterCheckExists(true),
					resource.TestCheckResourceAttr("vsphere_compute_cluster.compute_cluster", "vsan_enabled", "true"),
					resource.TestCheckResourceAttr("vsphere_compute_cluster.compute_cluster", "vsan_dit_encryption_enabled", "true"),
					resource.TestCheckResourceAttr("vsphere_compute_cluster.compute_cluster", "vsan_dit_rekey_interval", "1800"),
				),
			},
		},
	})
}

func TestAccResourceVSphereComputeCluster_vsanEsaEnabled(t *testing.T) {
	resource.Test(t, resource.TestCase{
		PreCheck: func() {
			RunSweepers()
			testAccPreCheck(t)
			testAccResourceVSphereComputeClusterPreCheck(t)
			testAccResourceVSphereComputeClusterVSANEsaPreCheck(t)
		},
		Providers:    testAccProviders,
		CheckDestroy: testAccResourceVSphereComputeClusterCheckExists(false),
		Steps: []resource.TestStep{
			{
				Config: testAccResourceVSphereComputeClusterConfigVSANEsaEnabled(),
				Check: resource.ComposeTestCheckFunc(
					testAccResourceVSphereComputeClusterCheckExists(true),
					resource.TestCheckResourceAttr("vsphere_compute_cluster.compute_cluster", "vsan_enabled", "true"),
					resource.TestCheckResourceAttr("vsphere_compute_cluster.compute_cluster", "vsan_esa_enabled", "true"),
				),
			},
		},
	})
}

<<<<<<< HEAD
func TestAccResourceVSphereComputeCluster_faultDomain(t *testing.T) {
=======
func TestAccResourceVSphereComputeCluster_vsanStretchedCluster(t *testing.T) {
>>>>>>> c644fcde
	resource.Test(t, resource.TestCase{
		PreCheck: func() {
			RunSweepers()
			testAccPreCheck(t)
			testAccResourceVSphereComputeClusterPreCheck(t)
		},
		Providers:    testAccProviders,
		CheckDestroy: testAccResourceVSphereComputeClusterCheckExists(false),
		Steps: []resource.TestStep{
			{
<<<<<<< HEAD
				Config: testAccResourceVSphereComputeClusterConfigFaultDomains(),
=======
				Config: testAccResourceVSphereComputeClusterStretchedClusterEnabled(),
>>>>>>> c644fcde
				Check: resource.ComposeTestCheckFunc(
					testAccResourceVSphereComputeClusterCheckExists(true),
					resource.TestCheckTypeSetElemAttrPair(
						"vsphere_compute_cluster.compute_cluster",
<<<<<<< HEAD
						"vsan_fault_domains.*.fault_domain.*.host_ids.*",
						"data.vsphere_host.roothost3",
=======
						"vsan_stretched_cluster.*.preferred_fault_domain_host_ids.*",
						"data.vsphere_host.roothost1",
>>>>>>> c644fcde
						"id",
					),
					resource.TestCheckTypeSetElemAttrPair(
						"vsphere_compute_cluster.compute_cluster",
<<<<<<< HEAD
						"vsan_fault_domains.*.fault_domain.*.host_ids.*",
						"data.vsphere_host.roothost4",
						"id",
					),
					resource.TestCheckTypeSetElemNestedAttrs(
						"vsphere_compute_cluster.compute_cluster",
						"vsan_fault_domains.*.fault_domain.*",
						map[string]string{
							"name": "fd1",
						},
					),
					resource.TestCheckTypeSetElemNestedAttrs(
						"vsphere_compute_cluster.compute_cluster",
						"vsan_fault_domains.*.fault_domain.*",
						map[string]string{
							"name": "fd2",
						},
					),
				),
			},
=======
						"vsan_stretched_cluster.*.secondary_fault_domain_host_ids.*",
						"data.vsphere_host.roothost2",
						"id",
					),
					resource.TestCheckTypeSetElemAttrPair(
						"vsphere_compute_cluster.compute_cluster",
						"vsan_stretched_cluster.*.witness_node",
						"data.vsphere_host.roothost3",
						"id",
					),
				),
			},
			{
				Config: testAccResourceVSphereComputeClusterStretchedClusterDisabled(),
				Check: resource.ComposeTestCheckFunc(
					testAccResourceVSphereComputeClusterCheckExists(true),
				),
			},
>>>>>>> c644fcde
		},
	})
}

func TestAccResourceVSphereComputeCluster_explicitFailoverHost(t *testing.T) {
	resource.Test(t, resource.TestCase{
		PreCheck: func() {
			RunSweepers()
			testAccPreCheck(t)
			testAccResourceVSphereComputeClusterPreCheck(t)
		},
		Providers:    testAccProviders,
		CheckDestroy: testAccResourceVSphereComputeClusterCheckExists(false),
		Steps: []resource.TestStep{
			{
				Config: testAccResourceVSphereComputeClusterConfigDRSHABasicExplicitFailoverHost(),
				Check: resource.ComposeTestCheckFunc(
					testAccResourceVSphereComputeClusterCheckExists(true),
					testAccResourceVSphereComputeClusterCheckDRSEnabled(true),
					testAccResourceVSphereComputeClusterCheckHAEnabled(true),
					testAccResourceVSphereComputeClusterCheckAdmissionControlMode(clusterAdmissionControlTypeFailoverHosts),
					testAccResourceVSphereComputeClusterCheckAdmissionControlFailoverHost(os.Getenv("TF_VAR_VSPHERE_ESXI3")),
				),
			},
		},
	})
}

func TestAccResourceVSphereComputeCluster_rename(t *testing.T) {
	resource.Test(t, resource.TestCase{
		PreCheck: func() {
			RunSweepers()
			testAccPreCheck(t)
			testAccResourceVSphereComputeClusterPreCheck(t)
		},
		Providers:    testAccProviders,
		CheckDestroy: testAccResourceVSphereComputeClusterCheckExists(false),
		Steps: []resource.TestStep{
			{
				Config: testAccResourceVSphereComputeClusterConfigWithName(testAccResourceVSphereComputeClusterNameStandard),
				Check: resource.ComposeTestCheckFunc(
					testAccResourceVSphereComputeClusterCheckExists(true),
					testAccResourceVSphereComputeClusterCheckName(testAccResourceVSphereComputeClusterNameStandard),
				),
			},
			{
				Config: testAccResourceVSphereComputeClusterConfigWithName(testAccResourceVSphereComputeClusterNameRenamed),
				Check: resource.ComposeTestCheckFunc(
					testAccResourceVSphereComputeClusterCheckExists(true),
					testAccResourceVSphereComputeClusterCheckName(testAccResourceVSphereComputeClusterNameRenamed),
				),
			},
		},
	})
}

func TestAccResourceVSphereComputeCluster_inFolder(t *testing.T) {
	resource.Test(t, resource.TestCase{
		PreCheck: func() {
			RunSweepers()
			testAccPreCheck(t)
			testAccResourceVSphereComputeClusterPreCheck(t)
		},
		Providers:    testAccProviders,
		CheckDestroy: testAccResourceVSphereComputeClusterCheckExists(false),
		Steps: []resource.TestStep{
			{
				Config: testAccResourceVSphereComputeClusterConfigWithFolder(testAccResourceVSphereComputeClusterFolder),
				Check: resource.ComposeTestCheckFunc(
					testAccResourceVSphereComputeClusterCheckExists(true),
					testAccResourceVSphereComputeClusterMatchInventoryPath(testAccResourceVSphereComputeClusterFolder),
				),
			},
		},
	})
}

func TestAccResourceVSphereComputeCluster_moveToFolder(t *testing.T) {
	resource.Test(t, resource.TestCase{
		PreCheck: func() {
			RunSweepers()
			testAccPreCheck(t)
			testAccResourceVSphereComputeClusterPreCheck(t)
		},
		Providers:    testAccProviders,
		CheckDestroy: testAccResourceVSphereComputeClusterCheckExists(false),
		Steps: []resource.TestStep{
			{
				Config: testAccResourceVSphereComputeClusterConfigEmpty(),
				Check: resource.ComposeTestCheckFunc(
					testAccResourceVSphereComputeClusterCheckExists(true),
					testAccResourceVSphereComputeClusterMatchInventoryPath(""),
				),
			},
			{
				Config: testAccResourceVSphereComputeClusterConfigWithFolder(testAccResourceVSphereComputeClusterFolder),
				Check: resource.ComposeTestCheckFunc(
					testAccResourceVSphereComputeClusterCheckExists(true),
					testAccResourceVSphereComputeClusterMatchInventoryPath(testAccResourceVSphereComputeClusterFolder),
				),
			},
		},
	})
}

func TestAccResourceVSphereComputeCluster_singleTag(t *testing.T) {
	resource.Test(t, resource.TestCase{
		PreCheck: func() {
			RunSweepers()
			testAccPreCheck(t)
			testAccResourceVSphereComputeClusterPreCheck(t)
		},
		Providers:    testAccProviders,
		CheckDestroy: testAccResourceVSphereComputeClusterCheckExists(false),
		Steps: []resource.TestStep{
			{
				Config: testAccResourceVSphereComputeClusterConfigSingleTag(),
				Check: resource.ComposeTestCheckFunc(
					testAccResourceVSphereComputeClusterCheckExists(true),
					testAccResourceVSphereComputeClusterCheckTags("testacc-tag"),
				),
			},
		},
	})
}

func TestAccResourceVSphereComputeCluster_multipleTags(t *testing.T) {
	resource.Test(t, resource.TestCase{
		PreCheck: func() {
			RunSweepers()
			testAccPreCheck(t)
			testAccResourceVSphereComputeClusterPreCheck(t)
		},
		Providers:    testAccProviders,
		CheckDestroy: testAccResourceVSphereComputeClusterCheckExists(false),
		Steps: []resource.TestStep{
			{
				Config: testAccResourceVSphereComputeClusterConfigMultiTag(),
				Check: resource.ComposeTestCheckFunc(
					testAccResourceVSphereComputeClusterCheckExists(true),
					testAccResourceVSphereComputeClusterCheckTags("testacc-tags-alt"),
				),
			},
		},
	})
}

func TestAccResourceVSphereComputeCluster_switchTags(t *testing.T) {
	resource.Test(t, resource.TestCase{
		PreCheck: func() {
			RunSweepers()
			testAccPreCheck(t)
			testAccResourceVSphereComputeClusterPreCheck(t)
		},
		Providers:    testAccProviders,
		CheckDestroy: testAccResourceVSphereComputeClusterCheckExists(false),
		Steps: []resource.TestStep{
			{
				Config: testAccResourceVSphereComputeClusterConfigSingleTag(),
				Check: resource.ComposeTestCheckFunc(
					testAccResourceVSphereComputeClusterCheckExists(true),
					testAccResourceVSphereComputeClusterCheckTags("testacc-tag"),
				),
			},
			{
				Config: testAccResourceVSphereComputeClusterConfigMultiTag(),
				Check: resource.ComposeTestCheckFunc(
					testAccResourceVSphereComputeClusterCheckExists(true),
					testAccResourceVSphereComputeClusterCheckTags("testacc-tags-alt"),
				),
			},
		},
	})
}

func TestAccResourceVSphereComputeCluster_singleCustomAttribute(t *testing.T) {
	resource.Test(t, resource.TestCase{
		PreCheck: func() {
			RunSweepers()
			testAccPreCheck(t)
			testAccResourceVSphereComputeClusterPreCheck(t)
		},
		Providers:    testAccProviders,
		CheckDestroy: testAccResourceVSphereComputeClusterCheckExists(false),
		Steps: []resource.TestStep{
			{
				Config: testAccResourceVSphereComputeClusterConfigSingleCustomAttribute(),
				Check: resource.ComposeTestCheckFunc(
					testAccResourceVSphereComputeClusterCheckExists(true),
					testAccResourceVSphereComputeClusterCheckCustomAttributes(),
				),
			},
		},
	})
}

func TestAccResourceVSphereComputeCluster_multipleCustomAttribute(t *testing.T) {
	resource.Test(t, resource.TestCase{
		PreCheck: func() {
			RunSweepers()
			testAccPreCheck(t)
			testAccResourceVSphereComputeClusterPreCheck(t)
		},
		Providers:    testAccProviders,
		CheckDestroy: testAccResourceVSphereComputeClusterCheckExists(false),
		Steps: []resource.TestStep{
			{
				Config: testAccResourceVSphereComputeClusterConfigMultiCustomAttributes(),
				Check: resource.ComposeTestCheckFunc(
					testAccResourceVSphereComputeClusterCheckExists(true),
					testAccResourceVSphereComputeClusterCheckCustomAttributes(),
				),
			},
		},
	})
}

func TestAccResourceVSphereComputeCluster_switchCustomAttribute(t *testing.T) {
	resource.Test(t, resource.TestCase{
		PreCheck: func() {
			RunSweepers()
			testAccPreCheck(t)
			testAccResourceVSphereComputeClusterPreCheck(t)
		},
		Providers:    testAccProviders,
		CheckDestroy: testAccResourceVSphereComputeClusterCheckExists(false),
		Steps: []resource.TestStep{
			{
				Config: testAccResourceVSphereComputeClusterConfigSingleCustomAttribute(),
				Check: resource.ComposeTestCheckFunc(
					testAccResourceVSphereComputeClusterCheckExists(true),
					testAccResourceVSphereComputeClusterCheckCustomAttributes(),
				),
			},
			{
				Config: testAccResourceVSphereComputeClusterConfigMultiCustomAttributes(),
				Check: resource.ComposeTestCheckFunc(
					testAccResourceVSphereComputeClusterCheckExists(true),
					testAccResourceVSphereComputeClusterCheckCustomAttributes(),
				),
			},
		},
	})
}

func testAccResourceVSphereComputeClusterPreCheck(t *testing.T) {
	if os.Getenv("TF_VAR_VSPHERE_DATACENTER") == "" {
		t.Skip("set TF_VAR_VSPHERE_DATACENTER to run vsphere_compute_cluster acceptance tests")
	}
	if os.Getenv("TF_VAR_VSPHERE_ESXI3") == "" {
		t.Skip("set TF_VAR_VSPHERE_ESXI3 to run vsphere_compute_cluster acceptance tests")
	}
	if os.Getenv("TF_VAR_VSPHERE_ESXI4") == "" {
		t.Skip("set TF_VAR_VSPHERE_ESXI4 to run vsphere_compute_cluster acceptance tests")
	}
	if os.Getenv("TF_VAR_VSPHERE_PG_NAME") == "" {
		t.Skip("set TF_VAR_VSPHERE_PG_NAME to run vsphere_virtual_machine acceptance tests")
	}
	if os.Getenv("TF_VAR_VSPHERE_NFS_DS_NAME") == "" {
		t.Skip("set TF_VAR_VSPHERE_NFS_DS_NAME to run vsphere_virtual_machine acceptance tests")
	}
}

func testAccResourceVSphereComputeClusterVSANEsaPreCheck(t *testing.T) {
	meta, err := testAccProviderMeta(t)
	if err != nil {
		t.Skip("can not get meta")
	}
	client, err := resourceVSphereComputeClusterClient(meta)
	if err != nil {
		t.Skip("can not get client")
	}
	if version := viapi.ParseVersionFromClient(client); !version.AtLeast(viapi.VSphereVersion{Product: version.Product, Major: 8, Minor: 0}) {
		t.Skip("vSAN ESA acceptance test should be run on vSphere 8.0 or higher")
	}
}

func testAccResourceVSphereComputeClusterCheckExists(expected bool) resource.TestCheckFunc {
	return func(s *terraform.State) error {
		_, err := testGetComputeCluster(s, "compute_cluster", resourceVSphereComputeClusterName)
		if err != nil {
			if viapi.IsManagedObjectNotFoundError(err) && expected == false {
				// Expected missing
				return nil
			}
			return err
		}
		if !expected {
			return errors.New("expected compute cluster to be missing")
		}
		return nil
	}
}

func testAccResourceVSphereComputeClusterCheckDRSEnabled(expected bool) resource.TestCheckFunc {
	return func(s *terraform.State) error {
		props, err := testGetComputeClusterProperties(s, "compute_cluster")
		if err != nil {
			return err
		}
		actual := *props.ConfigurationEx.(*types.ClusterConfigInfoEx).DrsConfig.Enabled
		if expected != actual {
			return fmt.Errorf("expected enabled to be %t, got %t", expected, actual)
		}
		return nil
	}
}

func testAccResourceVSphereComputeClusterCheckHAEnabled(expected bool) resource.TestCheckFunc {
	return func(s *terraform.State) error {
		props, err := testGetComputeClusterProperties(s, "compute_cluster")
		if err != nil {
			return err
		}
		actual := *props.ConfigurationEx.(*types.ClusterConfigInfoEx).DasConfig.Enabled
		if expected != actual {
			return fmt.Errorf("expected enabled to be %t, got %t", expected, actual)
		}
		return nil
	}
}

func testAccResourceVSphereComputeClusterCheckAdmissionControlMode(expected string) resource.TestCheckFunc {
	return func(s *terraform.State) error {
		props, err := testGetComputeClusterProperties(s, "compute_cluster")
		if err != nil {
			return err
		}

		var actual string
		switch props.ConfigurationEx.(*types.ClusterConfigInfoEx).DasConfig.AdmissionControlPolicy.(type) {
		case *types.ClusterFailoverResourcesAdmissionControlPolicy:
			actual = clusterAdmissionControlTypeResourcePercentage
		case *types.ClusterFailoverLevelAdmissionControlPolicy:
			actual = clusterAdmissionControlTypeSlotPolicy
		case *types.ClusterFailoverHostAdmissionControlPolicy:
			actual = clusterAdmissionControlTypeFailoverHosts
		default:
			actual = clusterAdmissionControlTypeDisabled
		}
		if expected != actual {
			return fmt.Errorf("expected admission control policy to be %s, got %s", expected, actual)
		}
		return nil
	}
}

func testAccResourceVSphereComputeClusterCheckAdmissionControlFailoverHost(expected string) resource.TestCheckFunc {
	return func(s *terraform.State) error {
		props, err := testGetComputeClusterProperties(s, "compute_cluster")
		if err != nil {
			return err
		}

		failoverHostsPolicy, ok := props.ConfigurationEx.(*types.ClusterConfigInfoEx).DasConfig.AdmissionControlPolicy.(*types.ClusterFailoverHostAdmissionControlPolicy)
		if !ok {
			return fmt.Errorf(
				"admission control policy is not *types.ClusterFailoverHostAdmissionControlPolicy (actual: %T)",
				props.ConfigurationEx.(*types.ClusterConfigInfoEx).DasConfig.AdmissionControlPolicy,
			)
		}

		// We just test the first host. The fixture this check is designed to be
		// used with currently only sets one failover host.
		if len(failoverHostsPolicy.FailoverHosts) < 1 {
			return errors.New("no failover hosts")
		}

		client := testAccProvider.Meta().(*Client).vimClient
		hs, err := hostsystem.FromID(client, failoverHostsPolicy.FailoverHosts[0].Value)
		if err != nil {
			return err
		}

		actual := hs.Name()
		if expected != actual {
			return fmt.Errorf("expected failover host name to be %s, got %s", expected, actual)
		}

		if *failoverHostsPolicy.ResourceReductionToToleratePercent != 0 {
			return fmt.Errorf("expected ha_admission_control_performance_tolerance be 0, got %d", failoverHostsPolicy.ResourceReductionToToleratePercent)
		}

		return nil
	}
}

func testAccResourceVSphereComputeClusterCheckName(expected string) resource.TestCheckFunc {
	return func(s *terraform.State) error {
		cluster, err := testGetComputeCluster(s, "compute_cluster", resourceVSphereComputeClusterName)
		if err != nil {
			return err
		}
		actual := cluster.Name()
		if expected != actual {
			return fmt.Errorf("expected name to be %q, got %q", expected, actual)
		}
		return nil
	}
}

func testAccResourceVSphereComputeClusterMatchInventoryPath(expected string) resource.TestCheckFunc {
	return func(s *terraform.State) error {
		cluster, err := testGetComputeCluster(s, "compute_cluster", resourceVSphereComputeClusterName)
		if err != nil {
			return err
		}

		expected, err = folder.RootPathParticleHost.PathFromNewRoot(cluster.InventoryPath, folder.RootPathParticleHost, expected)
		actual := path.Dir(cluster.InventoryPath)
		if err != nil {
			return fmt.Errorf("bad: %s", err)
		}
		if expected != actual {
			return fmt.Errorf("expected path to be %s, got %s", expected, actual)
		}
		return nil
	}
}

func testAccResourceVSphereComputeClusterCheckTags(tagResName string) resource.TestCheckFunc {
	return func(s *terraform.State) error {
		cluster, err := testGetComputeCluster(s, "compute_cluster", resourceVSphereComputeClusterName)
		if err != nil {
			return err
		}
		tagsClient, err := testAccProvider.Meta().(*Client).TagsManager()
		if err != nil {
			return err
		}
		return testObjectHasTags(s, tagsClient, cluster, tagResName)
	}
}

func testAccResourceVSphereComputeClusterCheckCustomAttributes() resource.TestCheckFunc {
	return func(s *terraform.State) error {
		props, err := testGetComputeClusterProperties(s, "compute_cluster")
		if err != nil {
			return err
		}
		return testResourceHasCustomAttributeValues(s, "vsphere_compute_cluster", "compute_cluster", props.Entity())
	}
}

func testAccResourceVSphereComputeClusterConfigEmpty() string {
	return fmt.Sprintf(`
%s

resource "vsphere_compute_cluster" "compute_cluster" {
  name            = "testacc-compute-cluster"
  datacenter_id   = "${data.vsphere_datacenter.rootdc1.id}"
}
`,
		testhelper.CombineConfigs(testhelper.ConfigDataRootDC1(), testhelper.ConfigDataRootPortGroup1()),
	)
}

func testAccResourceVSphereComputeClusterConfigHAAdmissionControlPolicyDisabled() string {
	return fmt.Sprintf(`
%s

resource "vsphere_compute_cluster" "compute_cluster" {
  name                        = "testacc-compute-cluster"
  datacenter_id               = "${data.vsphere_datacenter.rootdc1.id}"
  host_system_ids             = [data.vsphere_host.roothost3.id]
  ha_enabled                  = true
  ha_admission_control_policy = "disabled"

  force_evacuate_on_destroy = true
}
`,
		testhelper.CombineConfigs(
			testhelper.ConfigDataRootDC1(),
			testhelper.ConfigDataRootPortGroup1(),
			testhelper.ConfigDataRootHost3(),
			testhelper.ConfigDataRootComputeCluster1(),
			testhelper.ConfigDataRootHost2(),
			testhelper.ConfigDataRootDS1(),
			testhelper.ConfigDataRootVMNet(),
		),
	)
}

func testAccResourceVSphereComputeClusterConfigVSANDedupEnabledCompressEnabled() string {
	return fmt.Sprintf(`
%s

resource "vsphere_compute_cluster" "compute_cluster" {
  name                        = "testacc-compute-cluster"
  datacenter_id               = data.vsphere_datacenter.rootdc1.id
  host_system_ids             = [data.vsphere_host.roothost3.id, data.vsphere_host.roothost4.id]

  vsan_enabled = true
  vsan_dedup_enabled = true
  vsan_compression_enabled = true
  force_evacuate_on_destroy = true
}

`,
		testhelper.CombineConfigs(
			testhelper.ConfigDataRootDC1(),
			testhelper.ConfigDataRootHost3(),
			testhelper.ConfigDataRootHost4(),
		),
	)
}

func testAccResourceVSphereComputeClusterConfigVSANCompressionEnabledOnly() string {
	return fmt.Sprintf(`
%s

resource "vsphere_compute_cluster" "compute_cluster" {
  name                        = "testacc-compute-cluster"
  datacenter_id               = data.vsphere_datacenter.rootdc1.id
  host_system_ids             = [data.vsphere_host.roothost3.id, data.vsphere_host.roothost4.id]

  vsan_enabled = true
  vsan_dedup_enabled = false
  vsan_compression_enabled = true
  force_evacuate_on_destroy = true
}

`,
		testhelper.CombineConfigs(
			testhelper.ConfigDataRootDC1(),
			testhelper.ConfigDataRootHost3(),
			testhelper.ConfigDataRootHost4(),
		),
	)
}

func testAccResourceVSphereComputeClusterConfigVSANPerfEnabled() string {
	return fmt.Sprintf(`
%s

resource "vsphere_compute_cluster" "compute_cluster" {
  name                        = "testacc-compute-cluster"
  datacenter_id               = data.vsphere_datacenter.rootdc1.id
  host_system_ids             = [data.vsphere_host.roothost3.id, data.vsphere_host.roothost4.id]

  vsan_enabled = true
  vsan_performance_enabled = true
  force_evacuate_on_destroy = true
}

`,
		testhelper.CombineConfigs(
			testhelper.ConfigDataRootDC1(),
			testhelper.ConfigDataRootHost3(),
			testhelper.ConfigDataRootHost4(),
		),
	)
}

func testAccResourceVSphereComputeClusterConfigVSANPerfVerboseEnabled() string {
	return fmt.Sprintf(`
%s

resource "vsphere_compute_cluster" "compute_cluster" {
  name                        = "testacc-compute-cluster"
  datacenter_id               = data.vsphere_datacenter.rootdc1.id
  host_system_ids             = [data.vsphere_host.roothost3.id, data.vsphere_host.roothost4.id]

  vsan_enabled = true
  vsan_performance_enabled = true
  vsan_verbose_mode_enabled = true
  force_evacuate_on_destroy = true
}

`,
		testhelper.CombineConfigs(
			testhelper.ConfigDataRootDC1(),
			testhelper.ConfigDataRootHost3(),
			testhelper.ConfigDataRootHost4(),
		),
	)
}

func testAccResourceVSphereComputeClusterConfigVSANPerfVerboseDiagnosticEnabled() string {
	return fmt.Sprintf(`
%s

resource "vsphere_compute_cluster" "compute_cluster" {
  name                        = "testacc-compute-cluster"
  datacenter_id               = data.vsphere_datacenter.rootdc1.id
  host_system_ids             = [data.vsphere_host.roothost3.id, data.vsphere_host.roothost4.id]

  vsan_enabled = true
  vsan_performance_enabled = true
  vsan_verbose_mode_enabled = true
  vsan_network_diagnostic_mode_enabled = true
  force_evacuate_on_destroy = true
}

`,
		testhelper.CombineConfigs(
			testhelper.ConfigDataRootDC1(),
			testhelper.ConfigDataRootHost3(),
			testhelper.ConfigDataRootHost4(),
		),
	)
}

func testAccResourceVSphereComputeClusterConfigVSANDITEncryptionEnabled() string {
	return fmt.Sprintf(`
%s

resource "vsphere_compute_cluster" "compute_cluster" {
  name                        = "testacc-compute-cluster"
  datacenter_id               = data.vsphere_datacenter.rootdc1.id
  host_system_ids             = [data.vsphere_host.roothost3.id, data.vsphere_host.roothost4.id]

  vsan_enabled                = true
  vsan_dit_encryption_enabled = true
  vsan_dit_rekey_interval     = 1800
  force_evacuate_on_destroy   = true
}

`,
		testhelper.CombineConfigs(
			testhelper.ConfigDataRootDC1(),
			testhelper.ConfigDataRootHost3(),
			testhelper.ConfigDataRootHost4(),
		),
	)
}

func testAccResourceVSphereComputeClusterConfigVSANUnmapEnabledwithVsanEnabled() string {
	return fmt.Sprintf(`
%s

resource "vsphere_compute_cluster" "compute_cluster" {
  name                        = "testacc-compute-cluster"
  datacenter_id               = data.vsphere_datacenter.rootdc1.id
  host_system_ids             = [data.vsphere_host.roothost3.id, data.vsphere_host.roothost4.id]

  vsan_enabled = true
  vsan_unmap_enabled = true
  force_evacuate_on_destroy = true
}

`,
		testhelper.CombineConfigs(
			testhelper.ConfigDataRootDC1(),
			testhelper.ConfigDataRootHost3(),
			testhelper.ConfigDataRootHost4(),
		),
	)
}

func testAccResourceVSphereComputeClusterConfigVSANUnmapEnabledwithVsanDisabled() string {
	return fmt.Sprintf(`
%s

resource "vsphere_compute_cluster" "compute_cluster" {
  name                        = "testacc-compute-cluster"
  datacenter_id               = data.vsphere_datacenter.rootdc1.id
  host_system_ids             = [data.vsphere_host.roothost3.id, data.vsphere_host.roothost4.id]

  vsan_enabled = false
  vsan_unmap_enabled = true
  force_evacuate_on_destroy = true
}

`,
		testhelper.CombineConfigs(
			testhelper.ConfigDataRootDC1(),
			testhelper.ConfigDataRootHost3(),
			testhelper.ConfigDataRootHost4(),
		),
	)
}

func testAccResourceVSphereComputeClusterConfigVSANUnmapDisabledwithVsanDisabled() string {
	return fmt.Sprintf(`
%s

resource "vsphere_compute_cluster" "compute_cluster" {
  name                        = "testacc-compute-cluster"
  datacenter_id               = data.vsphere_datacenter.rootdc1.id
  host_system_ids             = [data.vsphere_host.roothost3.id, data.vsphere_host.roothost4.id]

  vsan_enabled = false
  vsan_unmap_enabled = false
  force_evacuate_on_destroy = true
}

`,
		testhelper.CombineConfigs(
			testhelper.ConfigDataRootDC1(),
			testhelper.ConfigDataRootHost3(),
			testhelper.ConfigDataRootHost4(),
		),
	)
}

func testAccResourceVSphereComputeClusterConfigVSANEsaEnabled() string {
	return fmt.Sprintf(`
%s

resource "vsphere_compute_cluster" "compute_cluster" {
  name                        = "testacc-compute-cluster"
  datacenter_id               = data.vsphere_datacenter.rootdc1.id
  host_system_ids             = [data.vsphere_host.roothost3.id, data.vsphere_host.roothost4.id]

  vsan_enabled = true
  vsan_esa_enabled = true
  vsan_unmap_enabled = true
  force_evacuate_on_destroy = true
}

`,
		testhelper.CombineConfigs(
			testhelper.ConfigDataRootDC1(),
			testhelper.ConfigDataRootHost3(),
			testhelper.ConfigDataRootHost4(),
		),
	)
}

<<<<<<< HEAD
func testAccResourceVSphereComputeClusterConfigFaultDomains() string {
	return fmt.Sprintf(`
%s
resource "vsphere_compute_cluster" "compute_cluster" {
  name                        = "testacc-compute-cluster"
  datacenter_id               = data.vsphere_datacenter.rootdc1.id
  host_system_ids             = [data.vsphere_host.roothost3.id, data.vsphere_host.roothost4.id]
  vsan_enabled = true
  vsan_fault_domains {
    fault_domain {
      name = "fd1"
      host_ids = [data.vsphere_host.roothost3.id]
    }
    fault_domain {
      name = "fd2"
      host_ids = [data.vsphere_host.roothost4.id]
    }
  }
  force_evacuate_on_destroy = true
}
`,
		testhelper.CombineConfigs(
			testhelper.ConfigDataRootDC1(),
			testhelper.ConfigDataRootHost3(),
			testhelper.ConfigDataRootHost4(),
=======
func testAccResourceVSphereComputeClusterStretchedClusterEnabled() string {
	return fmt.Sprintf(`
%s

resource "vsphere_compute_cluster" "compute_cluster" {
  name                        = "testacc-compute-cluster"
  datacenter_id               = data.vsphere_datacenter.rootdc1.id
  host_system_ids             = [data.vsphere_host.roothost1.id, data.vsphere_host.roothost2.id]

  vsan_enabled = true
  vsan_stretched_cluster {
    preferred_fault_domain_host_ids = [data.vsphere_host.roothost1.id]
    secondary_fault_domain_host_ids = [data.vsphere_host.roothost2.id]
    witness_node = data.vsphere_host.roothost3.id
  }
  force_evacuate_on_destroy = true
}

`,
		testhelper.CombineConfigs(
			testhelper.ConfigDataRootDC1(),
			testhelper.ConfigDataRootHost1(),
			testhelper.ConfigDataRootHost2(),
			testhelper.ConfigDataRootHost3(),
		),
	)
}

func testAccResourceVSphereComputeClusterStretchedClusterDisabled() string {
	return fmt.Sprintf(`
%s

resource "vsphere_compute_cluster" "compute_cluster" {
  name                        = "testacc-compute-cluster"
  datacenter_id               = data.vsphere_datacenter.rootdc1.id
  host_system_ids             = [data.vsphere_host.roothost1.id, data.vsphere_host.roothost2.id]

  vsan_enabled = true
  force_evacuate_on_destroy = true
}

`,
		testhelper.CombineConfigs(
			testhelper.ConfigDataRootDC1(),
			testhelper.ConfigDataRootHost1(),
			testhelper.ConfigDataRootHost2(),
			testhelper.ConfigDataRootHost3(),
>>>>>>> c644fcde
		),
	)
}

func testAccResourceVSphereComputeClusterConfigBasic() string {
	return fmt.Sprintf(`
%s

resource "vsphere_compute_cluster" "compute_cluster" {
  name            = "testacc-compute-cluster"
  datacenter_id   = "${data.vsphere_datacenter.rootdc1.id}"
  host_system_ids = [ data.vsphere_host.roothost3.id ]

  force_evacuate_on_destroy = true
}
`,
		testhelper.CombineConfigs(testhelper.ConfigDataRootDC1(),
			testhelper.ConfigDataRootHost3()))
}

func testAccResourceVSphereComputeClusterConfigDRSHABasic() string {
	return fmt.Sprintf(`
%s

resource "vsphere_compute_cluster" "compute_cluster" {
  name            = "testacc-compute-cluster"
  datacenter_id   = "${data.vsphere_datacenter.rootdc1.id}"
  host_system_ids = [data.vsphere_host.roothost3.id]

  drs_enabled          = true
  drs_automation_level = "fullyAutomated"

  ha_enabled = true
  
	force_evacuate_on_destroy = true
}
`,
		testhelper.CombineConfigs(
			testhelper.ConfigDataRootDC1(),
			testhelper.ConfigDataRootPortGroup1(),
			testhelper.ConfigDataRootHost3(),
			testhelper.ConfigDataRootComputeCluster1(),
			testhelper.ConfigDataRootHost2(),
			testhelper.ConfigDataRootDS1(),
			testhelper.ConfigDataRootVMNet(),
		),
	)
}

func testAccResourceVSphereComputeClusterConfigDRSHABasicExplicitFailoverHost() string {
	return fmt.Sprintf(`
%s

resource "vsphere_compute_cluster" "compute_cluster" {
  name            = "testacc-compute-cluster"
  datacenter_id   = "${data.vsphere_datacenter.rootdc1.id}"
  host_system_ids = [data.vsphere_host.roothost3.id, data.vsphere_host.roothost4.id]

  drs_enabled          = true
  drs_automation_level = "fullyAutomated"

  ha_enabled                                    = true
  ha_admission_control_policy                   = "failoverHosts"
  ha_admission_control_failover_host_system_ids = [data.vsphere_host.roothost3.id]
  ha_admission_control_performance_tolerance    = 0

  force_evacuate_on_destroy = true
}
`,
		testhelper.CombineConfigs(
			testhelper.ConfigDataRootDC1(),
			testhelper.ConfigDataRootPortGroup1(),
			testhelper.ConfigDataRootHost3(),
			testhelper.ConfigDataRootHost4(),
			testhelper.ConfigDataRootComputeCluster1(),
			testhelper.ConfigDataRootDS1(),
			testhelper.ConfigDataRootVMNet(),
		),
	)
}

func testAccResourceVSphereComputeClusterConfigWithName(name string) string {
	return fmt.Sprintf(`
%s

resource "vsphere_compute_cluster" "compute_cluster" {
  name          = "%s"
  datacenter_id = "${data.vsphere_datacenter.rootdc1.id}"
}
`,
		testhelper.CombineConfigs(testhelper.ConfigDataRootDC1(), testhelper.ConfigDataRootPortGroup1()),
		name,
	)
}

func testAccResourceVSphereComputeClusterConfigWithFolder(f string) string {
	return fmt.Sprintf(`
%s

variable "folder" {
  default = "%s"
}

resource "vsphere_folder" "compute_cluster_folder" {
  path          = "${var.folder}"
  type          = "host"
  datacenter_id = "${data.vsphere_datacenter.rootdc1.id}"
}

resource "vsphere_compute_cluster" "compute_cluster" {
  name          = "testacc-compute-cluster"
  datacenter_id = "${data.vsphere_datacenter.rootdc1.id}"
  folder        = "${vsphere_folder.compute_cluster_folder.path}"
}
`,
		testhelper.CombineConfigs(testhelper.ConfigDataRootDC1(), testhelper.ConfigDataRootPortGroup1()),
		f,
	)
}

func testAccResourceVSphereComputeClusterConfigSingleTag() string {
	return fmt.Sprintf(`
%s

resource "vsphere_tag_category" "testacc-category" {
  name        = "testacc-tag-category"
  cardinality = "MULTIPLE"

  associable_types = [
    "ClusterComputeResource",
  ]
}

resource "vsphere_tag" "testacc-tag" {
  name        = "testacc-tag"
  category_id = "${vsphere_tag_category.testacc-category.id}"
}

resource "vsphere_compute_cluster" "compute_cluster" {
  name          = "testacc-compute-cluster"
  datacenter_id = "${data.vsphere_datacenter.rootdc1.id}"

  tags = [
    "${vsphere_tag.testacc-tag.id}",
  ]
}
`,
		testhelper.CombineConfigs(testhelper.ConfigDataRootDC1(), testhelper.ConfigDataRootPortGroup1()),
	)
}

func testAccResourceVSphereComputeClusterConfigMultiTag() string {
	return fmt.Sprintf(`
%s

variable "extra_tags" {
  default = [
    "terraform-test-thing1",
    "terraform-test-thing2",
  ]
}

resource "vsphere_tag_category" "testacc-category" {
  name        = "testacc-tag-category"
  cardinality = "MULTIPLE"

  associable_types = [
    "ClusterComputeResource",
  ]
}

resource "vsphere_tag" "testacc-tag" {
  name        = "testacc-tag"
  category_id = "${vsphere_tag_category.testacc-category.id}"
}

resource "vsphere_tag" "testacc-tags-alt" {
  count       = "${length(var.extra_tags)}"
  name        = "${var.extra_tags[count.index]}"
  category_id = "${vsphere_tag_category.testacc-category.id}"
}

resource "vsphere_compute_cluster" "compute_cluster" {
  name          = "testacc-compute-cluster"
  datacenter_id = "${data.vsphere_datacenter.rootdc1.id}"

  tags = "${vsphere_tag.testacc-tags-alt.*.id}"
}
`,
		testhelper.CombineConfigs(testhelper.ConfigDataRootDC1(), testhelper.ConfigDataRootPortGroup1()),
	)
}

func testAccResourceVSphereComputeClusterConfigSingleCustomAttribute() string {
	return fmt.Sprintf(`
%s

resource "vsphere_custom_attribute" "testacc-attribute" {
  name                = "testacc-attribute"
  managed_object_type = "ClusterComputeResource"
}

locals {
  attrs = {
    "${vsphere_custom_attribute.testacc-attribute.id}" = "value"
  }
}

resource "vsphere_compute_cluster" "compute_cluster" {
  name          = "testacc-compute-cluster"
  datacenter_id = "${data.vsphere_datacenter.rootdc1.id}"

  custom_attributes = "${local.attrs}"
}
`,
		testhelper.CombineConfigs(testhelper.ConfigDataRootDC1(), testhelper.ConfigDataRootPortGroup1()),
	)
}

func testAccResourceVSphereComputeClusterConfigMultiCustomAttributes() string {
	return fmt.Sprintf(`
%s

resource "vsphere_custom_attribute" "testacc-attribute" {
  name                = "testacc-attribute"
  managed_object_type = "ClusterComputeResource"
}

resource "vsphere_custom_attribute" "testacc-attribute-2" {
  name                = "testacc-attribute-2"
  managed_object_type = "ClusterComputeResource"
}

locals {
  attrs = {
    "${vsphere_custom_attribute.testacc-attribute.id}" = "value"
    "${vsphere_custom_attribute.testacc-attribute-2.id}" = "value-2"
  }
}

resource "vsphere_compute_cluster" "compute_cluster" {
  name          = "testacc-compute-cluster"
  datacenter_id = "${data.vsphere_datacenter.rootdc1.id}"

  custom_attributes = "${local.attrs}"
}
`,
		testhelper.CombineConfigs(testhelper.ConfigDataRootDC1(), testhelper.ConfigDataRootPortGroup1()),
	)
}<|MERGE_RESOLUTION|>--- conflicted
+++ resolved
@@ -327,42 +327,28 @@
 	})
 }
 
-<<<<<<< HEAD
 func TestAccResourceVSphereComputeCluster_faultDomain(t *testing.T) {
-=======
-func TestAccResourceVSphereComputeCluster_vsanStretchedCluster(t *testing.T) {
->>>>>>> c644fcde
-	resource.Test(t, resource.TestCase{
-		PreCheck: func() {
-			RunSweepers()
-			testAccPreCheck(t)
-			testAccResourceVSphereComputeClusterPreCheck(t)
-		},
-		Providers:    testAccProviders,
-		CheckDestroy: testAccResourceVSphereComputeClusterCheckExists(false),
-		Steps: []resource.TestStep{
-			{
-<<<<<<< HEAD
+	resource.Test(t, resource.TestCase{
+		PreCheck: func() {
+			RunSweepers()
+			testAccPreCheck(t)
+			testAccResourceVSphereComputeClusterPreCheck(t)
+		},
+		Providers:    testAccProviders,
+		CheckDestroy: testAccResourceVSphereComputeClusterCheckExists(false),
+		Steps: []resource.TestStep{
+			{
 				Config: testAccResourceVSphereComputeClusterConfigFaultDomains(),
-=======
-				Config: testAccResourceVSphereComputeClusterStretchedClusterEnabled(),
->>>>>>> c644fcde
 				Check: resource.ComposeTestCheckFunc(
 					testAccResourceVSphereComputeClusterCheckExists(true),
 					resource.TestCheckTypeSetElemAttrPair(
 						"vsphere_compute_cluster.compute_cluster",
-<<<<<<< HEAD
 						"vsan_fault_domains.*.fault_domain.*.host_ids.*",
 						"data.vsphere_host.roothost3",
-=======
-						"vsan_stretched_cluster.*.preferred_fault_domain_host_ids.*",
-						"data.vsphere_host.roothost1",
->>>>>>> c644fcde
 						"id",
 					),
 					resource.TestCheckTypeSetElemAttrPair(
 						"vsphere_compute_cluster.compute_cluster",
-<<<<<<< HEAD
 						"vsan_fault_domains.*.fault_domain.*.host_ids.*",
 						"data.vsphere_host.roothost4",
 						"id",
@@ -383,7 +369,32 @@
 					),
 				),
 			},
-=======
+		},
+	})
+}
+
+func TestAccResourceVSphereComputeCluster_vsanStretchedCluster(t *testing.T) {
+	resource.Test(t, resource.TestCase{
+		PreCheck: func() {
+			RunSweepers()
+			testAccPreCheck(t)
+			testAccResourceVSphereComputeClusterPreCheck(t)
+		},
+		Providers:    testAccProviders,
+		CheckDestroy: testAccResourceVSphereComputeClusterCheckExists(false),
+		Steps: []resource.TestStep{
+			{
+				Config: testAccResourceVSphereComputeClusterStretchedClusterEnabled(),
+				Check: resource.ComposeTestCheckFunc(
+					testAccResourceVSphereComputeClusterCheckExists(true),
+					resource.TestCheckTypeSetElemAttrPair(
+						"vsphere_compute_cluster.compute_cluster",
+						"vsan_stretched_cluster.*.preferred_fault_domain_host_ids.*",
+						"data.vsphere_host.roothost1",
+						"id",
+					),
+					resource.TestCheckTypeSetElemAttrPair(
+						"vsphere_compute_cluster.compute_cluster",
 						"vsan_stretched_cluster.*.secondary_fault_domain_host_ids.*",
 						"data.vsphere_host.roothost2",
 						"id",
@@ -402,7 +413,6 @@
 					testAccResourceVSphereComputeClusterCheckExists(true),
 				),
 			},
->>>>>>> c644fcde
 		},
 	})
 }
@@ -1123,7 +1133,6 @@
 	)
 }
 
-<<<<<<< HEAD
 func testAccResourceVSphereComputeClusterConfigFaultDomains() string {
 	return fmt.Sprintf(`
 %s
@@ -1149,7 +1158,10 @@
 			testhelper.ConfigDataRootDC1(),
 			testhelper.ConfigDataRootHost3(),
 			testhelper.ConfigDataRootHost4(),
-=======
+		),
+	)
+}
+
 func testAccResourceVSphereComputeClusterStretchedClusterEnabled() string {
 	return fmt.Sprintf(`
 %s
@@ -1197,7 +1209,6 @@
 			testhelper.ConfigDataRootHost1(),
 			testhelper.ConfigDataRootHost2(),
 			testhelper.ConfigDataRootHost3(),
->>>>>>> c644fcde
 		),
 	)
 }

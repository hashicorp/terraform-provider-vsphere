--- conflicted
+++ resolved
@@ -491,19 +491,16 @@
   group in the cluster.
   * `cache` - The canonical name of the disk to use for vSAN cache.
   * `storage` - An array of disk canonical names for vSAN storage.
-<<<<<<< HEAD
 * `vsan_fault_domains` - (Optional) Configurations of vSAN fault domains.
-  * `fault_domain` - (Optional) The configuration for single fault domain.
+  * `fault_domain` - The configuration for single fault domain.
     * `name` - The name of fault domain.
     * `host_ids` - The managed object IDs of the hosts to put in the fault domain.
-=======
 * `vsan_stretched_cluster` - (Optional) Configurations of vSAN stretched cluster.
   * `preferred_fault_domain_host_ids` - The managed object IDs of the hosts to put in the first fault domain.
   * `secondary_fault_domain_host_ids` - The managed object IDs of the hosts to put in the second fault domain.
   * `witness_node` - The managed object IDs of the host selected as witness node when enable stretched cluster.
   * `preferred_fault_domain_name` - (Optional) The name of first fault domain. Default is `Preferred`.
   * `secondary_fault_domain_name` - (Optional) The name of second fault domain. Default is `Secondary`.
->>>>>>> c644fcde
 
 ~> **NOTE:** You must disable vSphere HA before you enable vSAN on the cluster.
 You can enable or re-enable vSphere HA after vSAN is configured.

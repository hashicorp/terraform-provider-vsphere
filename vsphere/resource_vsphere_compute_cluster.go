--- conflicted
+++ resolved
@@ -585,7 +585,6 @@
 					},
 				},
 			},
-<<<<<<< HEAD
 			"vsan_fault_domains": {
 				Type:        schema.TypeSet,
 				Optional:    true,
@@ -611,7 +610,6 @@
 									},
 								},
 							},
-=======
 			"vsan_stretched_cluster": {
 				Type:        schema.TypeList,
 				MaxItems:    1,
@@ -647,7 +645,6 @@
 							Optional:    true,
 							Description: "The name of secondary fault domain.",
 							Default:     "Secondary",
->>>>>>> c644fcde
 						},
 					},
 				},

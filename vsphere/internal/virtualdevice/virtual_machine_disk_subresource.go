--- conflicted
+++ resolved
@@ -1415,33 +1415,44 @@
 		r.Set("controller_type", "nvme")
 	}
 
+	// Save disk backing settings
+	b := virtualdisk.ToSchemaPropsMap(disk.Backing)
+
+	uuid, ok := b["Uuid"]
+	if !ok {
+		return fmt.Errorf("disk backing at %s is of an unsupported type (type %T)", r.Get("device_address").(string), disk.Backing)
+	}
+	// TODO Replace this part with dynamic key handling
+	r.Set("uuid", uuid)
+	r.Set("disk_mode", b["DiskMode"])
+	r.Set("write_through", b["WriteThrough"])
+
+	// Skip if the value is unset - this prevents spurious diffs during upgrade
+	// situations where the VM hardware version does not actually allow disk
+	// sharing. In this situation, the value will be blank, and setting it will
+	// actually result in an error.
+	if b["Sharing"] != nil || b["Sharing"] != "" {
+		r.Set("disk_sharing", b["Sharing"])
+	}
+
 	// Fetch disk attachment state in config
 	var attach bool
 	if r.Get("attach") != nil {
 		attach = r.Get("attach").(bool)
 	}
-	// Save disk backing settings
-<<<<<<< HEAD
-	b := virtualdisk.ToSchemaPropsMap(disk.Backing)
-
-	uuid, ok := b["Uuid"]
-	if !ok {
-		return fmt.Errorf("disk backing at %s is of an unsupported type (type %T)", r.Get("device_address").(string), disk.Backing)
-	}
-	r.Set("uuid", uuid)
-	r.Set("disk_mode", b["DiskMode"])
-	r.Set("write_through", b["WriteThrough"])
-=======
-	if b, ok := disk.Backing.(*types.VirtualDiskFlatVer2BackingInfo); ok {
-		if err := r.setFlatBackingProperties(b, disk, attach); err != nil {
-			return err
-		}
-	} else if b, ok := disk.Backing.(*types.VirtualDiskSparseVer2BackingInfo); ok {
-		if err := r.setSparseBackingProperties(b, disk, attach); err != nil {
-			return err
-		}
-	} else {
-		return fmt.Errorf("disk backing at %s is of an unsupported type (type %T)", r.Get("device_address").(string), disk.Backing)
+	bInterface := disk.Backing.(*types.VirtualDeviceFileBackingInfo)
+	r.Set("datastore_id", bInterface.Datastore.Value)
+
+	// Disk settings
+	if !attach {
+		r.Set("thin_provisioned", b["ThinProvisioned"])
+		r.Set("eagerly_scrub", b["EagerlyScrub"])
+		dp := &object.DatastorePath{}
+		if ok := dp.FromString(bInterface.FileName); !ok {
+			return fmt.Errorf("could not parse path from filename: %s", bInterface.FileName)
+		}
+		r.Set("path", dp.Path)
+		r.Set("size", diskCapacityInGiB(disk))
 	}
 
 	if allocation := disk.StorageIOAllocation; allocation != nil {
@@ -1467,61 +1478,6 @@
 			}
 			r.Set("storage_policy_id", polID)
 		}
-	}
-
-	log.Printf("[DEBUG] %s: Read finished (key and device address may have changed)", r)
-	return nil
-}
-
-func (r *DiskSubresource) setFlatBackingProperties(b *types.VirtualDiskFlatVer2BackingInfo, disk *types.VirtualDisk, attach bool) error {
-	r.Set("uuid", b.Uuid)
-	r.Set("disk_mode", b.DiskMode)
-	r.Set("write_through", b.WriteThrough)
->>>>>>> ddbedafe
-
-	// Skip if the value is unset - this prevents spurious diffs during upgrade
-	// situations where the VM hardware version does not actually allow disk
-	// sharing. In this situation, the value will be blank, and setting it will
-	// actually result in an error.
-	if b["Sharing"] != nil || b["Sharing"] != "" {
-		r.Set("disk_sharing", b["Sharing"])
-	}
-
-	if !attach {
-		r.Set("thin_provisioned", b["ThinProvisioned"])
-		r.Set("eagerly_scrub", b["EagerlyScrub"])
-	}
-	bInterface := disk.Backing.(*types.VirtualDeviceFileBackingInfo)
-	r.Set("datastore_id", bInterface.Datastore.Value)
-
-	// Disk settings
-	if !attach {
-		dp := &object.DatastorePath{}
-		if ok := dp.FromString(bInterface.FileName); !ok {
-			return fmt.Errorf("could not parse path from filename: %s", bInterface.FileName)
-		}
-		r.Set("path", dp.Path)
-		r.Set("size", diskCapacityInGiB(disk))
-	}
-
-	return nil
-}
-
-func (r *DiskSubresource) setSparseBackingProperties(b *types.VirtualDiskSparseVer2BackingInfo, disk *types.VirtualDisk, attach bool) error {
-	r.Set("uuid", b.Uuid)
-	r.Set("disk_mode", b.DiskMode)
-	r.Set("write_through", b.WriteThrough)
-
-	r.Set("datastore_id", b.Datastore.Value)
-
-	// Disk settings
-	if !attach {
-		dp := &object.DatastorePath{}
-		if ok := dp.FromString(b.FileName); !ok {
-			return fmt.Errorf("could not parse path from filename: %s", b.FileName)
-		}
-		r.Set("path", dp.Path)
-		r.Set("size", diskCapacityInGiB(disk))
 	}
 
 	log.Printf("[DEBUG] %s: Read finished (key and device address may have changed)", r)
@@ -2394,7 +2350,6 @@
 	if !ok {
 		return false
 	}
-<<<<<<< HEAD
 	backing := virtualdisk.ToSchemaPropsMap(disk.Backing)
 	diskUuid, ok := backing["Uuid"].(string)
 	if !ok {
@@ -2402,17 +2357,8 @@
 	}
 	if diskUuid != uuid {
 		return false
-=======
-
-	if backing, ok := disk.Backing.(*types.VirtualDiskFlatVer2BackingInfo); ok {
-		return backing.Uuid == uuid
-	}
-	if backing, ok := disk.Backing.(*types.VirtualDiskSparseVer2BackingInfo); ok {
-		return backing.Uuid == uuid
->>>>>>> ddbedafe
-	}
-
-	return false
+	}
+	return true
 }
 
 // diskCapacityInGiB reports the supplied disk's capacity, by first checking
